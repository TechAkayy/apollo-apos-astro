---
import aposPageFetch from '@apostrophecms/apostrophe-astro/lib/aposPageFetch.js';
import AposLayout from '@apostrophecms/apostrophe-astro/components/layouts/AposLayout.astro';
import AposTemplate from '@apostrophecms/apostrophe-astro/components/AposTemplate.astro';

const aposData = await aposPageFetch(Astro.request);

if (aposData.redirect) {
  return Astro.redirect(aposData.url, aposData.status);
}
if (aposData.notFound) {
  Astro.response.status = 404;
}
// Extract header information
const headerPosition = aposData.global?.headerGroup.headerPosition || 'static';

const theme = aposData.global?.themeGroup.theme || 'light';

// Initialize an array to hold body classes
const bodyClasses = [];

// Conditionally add 'has-navbar-fixed-top' based on headerPosition
if (headerPosition === 'fixed' || headerPosition === 'fixed-fade') {
  bodyClasses.push('has-navbar-fixed-top');
}

// Join the classes into a single string
const bodyClass = bodyClasses.join(' ');

import '../styles/main.scss';

import Header from '../components/Header.astro';
import Footer from '../components/Footer.astro';
---
<AposLayout title={aposData.page?.title} {aposData} {bodyClass}>
  <Fragment slot='standardHead'>
    <meta name='description' content={aposData.page?.seoDescription} />
    <meta name='viewport' content='width=device-width, initial-scale=1' />
    <meta charset='UTF-8' />
<<<<<<< HEAD
    <script src="/scripts/VideoWidget.js" type="module"></script>
=======
    <script src="/scripts/VideoWidget.ts" type="module"></script>
    <script src="/scripts/dynamic-navbar-padding.js" defer></script>
>>>>>>> 2311acfe
    <link
      rel='stylesheet'
      href='https://cdnjs.cloudflare.com/ajax/libs/font-awesome/6.6.0/css/all.min.css'
    />
    <script is:inline>
      document.addEventListener('DOMContentLoaded', () => {
        const updateThemeAndNavbar = () => {
          const themeMarker = document.getElementById('theme-marker');
          if (themeMarker) {
            const selectedTheme =
              themeMarker.getAttribute('data-selected-theme') || 'light';
            const newThemeClass = `theme-${selectedTheme}`;

            // Update theme classes
            const html = document.documentElement;
            const existingHtmlClasses = html.className.split(' ');
            const filteredHtmlClasses = existingHtmlClasses.filter(
              (className) => !className.startsWith('theme-')
            );
            html.className = [...filteredHtmlClasses, newThemeClass].join(' ');

            // Update navbar classes
            const isFixedNav =
              themeMarker.getAttribute('data-fixed-nav') === 'true';

            document.body.classList.remove(
              'has-navbar-fixed-top',
              'has-navbar-static'
            );
            document.body.classList.add(
              isFixedNav ? 'has-navbar-fixed-top' : 'has-navbar-static'
            );
          }
        };

        // Initialize immediately if apos is available
        if (window.apos) {
          updateThemeAndNavbar();
          apos.bus.$on('refreshed', updateThemeAndNavbar);
        } else {
          // Poll for apos availability
          const waitForApos = setInterval(() => {
            if (window.apos) {
              clearInterval(waitForApos);
              updateThemeAndNavbar();
              apos.bus.$on('refreshed', updateThemeAndNavbar);
            }
          }, 100);
        }
      });
    </script>
  </Fragment>

  <Header slot='beforeMain' {aposData} />
  <AposTemplate {aposData} slot='main' />
  <Footer {aposData} slot='afterMain' />
  <Fragment slot='endBody'>
    
  </Fragment>
</AposLayout><|MERGE_RESOLUTION|>--- conflicted
+++ resolved
@@ -37,12 +37,8 @@
     <meta name='description' content={aposData.page?.seoDescription} />
     <meta name='viewport' content='width=device-width, initial-scale=1' />
     <meta charset='UTF-8' />
-<<<<<<< HEAD
     <script src="/scripts/VideoWidget.js" type="module"></script>
-=======
-    <script src="/scripts/VideoWidget.ts" type="module"></script>
     <script src="/scripts/dynamic-navbar-padding.js" defer></script>
->>>>>>> 2311acfe
     <link
       rel='stylesheet'
       href='https://cdnjs.cloudflare.com/ajax/libs/font-awesome/6.6.0/css/all.min.css'
